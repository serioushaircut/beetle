--- conflicted
+++ resolved
@@ -118,12 +118,7 @@
 
     def invalidate!
       clear_redis_master_file
-<<<<<<< HEAD
-      @redis_master = nil
       beetle.publish(:client_invalidated, {"id" => id, "token" => @current_token}.to_json)
-=======
-      beetle_client.publish(:client_invalidated, {"id" => id, "token" => @current_token}.to_json)
->>>>>>> 89412a05
     end
 
     def redis_instances
