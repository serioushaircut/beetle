require File.expand_path(File.dirname(__FILE__) + '/../test_helper')


module Beetle

  class EncodingTest < Minitest::Test
    test "an exception during decoding should be stored in the exception attribute" do
      header = stub_everything("raising header")
      m = Message.new("queue", header, 'foo')
      assert_instance_of NoMethodError, m.exception
    end

    test "a message should encode/decode the message format version correctly" do
      header = header_with_params({})
      m = Message.new("queue", header, 'foo')
      assert_equal Message::FORMAT_VERSION, m.format_version
    end

    test "a message should decode the timestamp" do
      Message.stubs(:now).returns(42)
      header = header_with_params()
      m = Message.new("queue", header, 'foo')
      assert_equal 42, m.timestamp
    end

    test "a redundantly encoded message should have the redundant flag set on delivery" do
      header = header_with_params(:redundant => true)
      m = Message.new("queue", header, 'foo')
      assert m.redundant?
      assert_equal(Message::FLAG_REDUNDANT, m.flags & Message::FLAG_REDUNDANT)
    end

    test "encoding a message with a specfied time to live should set an expiration time" do
      Message.stubs(:now).returns(25)
      header = header_with_params(:ttl => 17)
      m = Message.new("queue", header, 'foo')
      assert_equal 42, m.expires_at
    end

    test "encoding a message should set the default expiration date if none is provided in the call to encode" do
      Message.stubs(:now).returns(1)
      header = header_with_params({})
      m = Message.new("queue", header, 'foo')
      assert_equal 1 + Message::DEFAULT_TTL, m.expires_at
    end

    test "the publishing options should include both the beetle headers and the amqp params" do
      key = 'fookey'
      options = Message.publishing_options(:redundant => true, :key => key, :mandatory => true, :immediate => true, :persistent => true, :priority => 10)

      assert options[:mandatory]
      assert options[:immediate]
      assert options[:persistent]
      assert_equal key, options[:key]
      assert_equal "1", options[:headers][:flags]
      assert_equal 10, options[:priority]
    end

    test "the publishing options should silently ignore other parameters than the valid publishing keys" do
      options = Message.publishing_options(:redundant => true, :mandatory => true, :bogus => true)
      assert_equal "1", options[:headers][:flags]
      assert options[:mandatory]
      assert_nil options[:bogus]
    end

    test "the publishing options for a redundant message should include the uuid" do
      uuid = 'wadduyouwantfromme'
      Message.expects(:generate_uuid).returns(uuid)
      options = Message.publishing_options(:redundant => true)
      assert_equal uuid, options[:message_id]
    end

    test "the publishing options should include the timestamp" do
      Message.stubs(:now).returns(42)
      options = Message.publishing_options
      assert_equal 42, options[:timestamp]
    end

    test "the publishing options must only include string values" do
      options = Message.publishing_options(:redundant => true, :mandatory => true, :bogus => true)

      assert options[:headers].all? {|_, param| param.is_a?(String)}
    end

    test "the publishing options support adding custom headers" do
      options = Message.publishing_options(
        :redundant => true,
        :headers => {
          :sender_id => "SENDER_ID",
          :sender_action => "SENDER_ACTION"
        }
      )

      assert_equal "1", options[:headers][:flags]
      assert_equal "SENDER_ID", options[:headers][:sender_id]
      assert_equal "SENDER_ACTION", options[:headers][:sender_action]
    end

    test "the publishing options convert symbol values to strings" do
      options = Message.publishing_options(:headers => { :x => :foo })
      assert_equal "foo", options[:headers][:x]
    end

    test "the publishing options reject nil headers" do
      options = Message.publishing_options(:headers => { :x => nil })
      assert !options[:headers].has_key?(:x)
    end

    test "the publishing options don't change the passed in headers" do
      my_opts = {:headers => { :x => nil }}
      Message.publishing_options(my_opts)
      assert my_opts[:headers].has_key?(:x)
    end
  end

  class KeyManagementTest < Minitest::Test
    def setup
      @config = Configuration.new
      @store = DeduplicationStore.new(@config)
      @store.flushdb
      @null_handler = Handler.create(lambda {|*args|})
    end

    test "should be able to extract msg_id from any key" do
      header = header_with_params({})
      message = Message.new("somequeue", header, 'foo', :store => @store)
      @store.keys(message.msg_id).each do |key|
        assert_equal message.msg_id, @store.msg_id(key)
      end
    end

    test "successful processing of a non redundant message should delete all keys from the database (except the status key, which should be set to expire)" do
      header = header_with_params({})
      header.expects(:ack)
      message = Message.new("somequeue", header, 'foo', :store => @store)
      message.stubs(:simple?).returns(false)

      assert !message.expired?
      assert !message.redundant?

<<<<<<< HEAD
      message.process(lambda {|*args|})
      keys = @store.keys(message.msg_id)
      status_key = keys.shift
      assert @store.redis.exists(status_key)
      assert @store.redis.ttl(status_key) <= @config.redis_status_key_expiry_interval
      keys.each do |key|
=======
      message.process(@null_handler)

      @store.keys(message.msg_id).each do |key|
>>>>>>> 8a49a997
        assert !@store.redis.exists(key)
      end
    end

    test "successful processing of a redundant message twice should delete all keys from the database (except the status key, which should be set to expire)" do
      header = header_with_params({:redundant => true})
      header.expects(:ack).twice
      message = Message.new("somequeue", header, 'foo', :store => @store)

      assert !message.expired?
      assert message.redundant?
      assert !message.simple?

      message.process(@null_handler)
      message.process(@null_handler)

      keys = @store.keys(message.msg_id)
      status_key = keys.shift
      assert @store.redis.exists(status_key)
      assert @store.redis.ttl(status_key) <= @config.redis_status_key_expiry_interval
      keys.each do |key|
        assert !@store.redis.exists(key)
      end
    end

    test "successful processing of a redundant message once should insert all but the delay key and the exception count key into the database" do
      header = header_with_params({:redundant => true})
      header.expects(:ack)
      message = Message.new("somequeue", header, 'foo', :store => @store)

      assert !message.expired?
      assert message.redundant?

      message.process(@null_handler)

      assert @store.exists(message.msg_id, :status)
      assert @store.exists(message.msg_id, :expires)
      assert @store.exists(message.msg_id, :attempts)
      assert @store.exists(message.msg_id, :timeout)
      assert @store.exists(message.msg_id, :ack_count)
      assert !@store.exists(message.msg_id, :delay)
      assert !@store.exists(message.msg_id, :exceptions)
    end
  end

  class AckingTest < Minitest::Test

    def setup
      @store = DeduplicationStore.new
      @store.flushdb
      @null_handler = Handler.create(lambda {|*args|})
    end

    test "an expired message should be acked without calling the handler" do
      header = header_with_params(:ttl => -1)
      header.expects(:ack)
      message = Message.new("somequeue", header, 'foo', :store => @store)
      assert message.expired?

      processed = :no
      message.process(Handler.create(lambda {|*args| processed = true}))
      assert_equal :no, processed
    end

    test "a delayed message should not be acked and the handler should not be called" do
      header = header_with_params()
      header.expects(:ack).never
      message = Message.new("somequeue", header, 'foo', :attempts => 2, :store => @store)
      message.set_delay!
      assert !message.key_exists?
      assert message.delayed?

      processed = :no
      message.process(Handler.create(lambda {|*args| processed = true}))
      assert_equal :no, processed
    end

    test "acking a non redundant message should remove the ack_count key" do
      header = header_with_params({})
      header.expects(:ack)
      message = Message.new("somequeue", header, 'foo', :store => @store)

      message.process(@null_handler)
      assert !message.redundant?
      assert !@store.exists(message.msg_id, :ack_count)
    end

    test "a redundant message should be acked after calling the handler" do
      header = header_with_params({:redundant => true})
      message = Message.new("somequeue", header, 'foo', :store => @store)

      message.expects(:ack!)
      assert message.redundant?
      message.process(@null_handler)
    end

    test "acking a redundant message should increment the ack_count key" do
      header = header_with_params({:redundant => true})
      header.expects(:ack)
      message = Message.new("somequeue", header, 'foo', :store => @store)

      assert_nil @store.get(message.msg_id, :ack_count)
      message.process(@null_handler)
      assert message.redundant?
      assert_equal "1", @store.get(message.msg_id, :ack_count)
    end

    test "acking a redundant message twice should remove the ack_count key" do
      header = header_with_params({:redundant => true})
      header.expects(:ack).twice
      message = Message.new("somequeue", header, 'foo', :store => @store)

      message.process(@null_handler)
      message.process(@null_handler)
      assert message.redundant?
      assert !@store.exists(message.msg_id, :ack_count)
    end

  end

  class FreshMessageTest < Minitest::Test
    def setup
      @store = DeduplicationStore.new
      @store.flushdb
    end

    test "processing a fresh message sucessfully should first run the handler and then ack it" do
      header = header_with_params({})
      message = Message.new("somequeue", header, 'foo', :attempts => 2, :store => @store)
      assert !message.attempts_limit_reached?

      handler = mock("handler")
      s = sequence("s")
      handler.expects(:pre_process).with(message).in_sequence(s)
      handler.expects(:call).in_sequence(s)
      header.expects(:ack).in_sequence(s)
      assert_equal RC::OK, message.process(handler)
    end

    test "after processing a redundant fresh message successfully the ack count should be 1 and the status should be completed" do
      header = header_with_params({:redundant => true})
      message = Message.new("somequeue", header, 'foo', :timeout => 10.seconds, :store => @store)
      assert !message.attempts_limit_reached?
      assert message.redundant?

      proc = mock("proc")
      s = sequence("s")
      proc.expects(:call).in_sequence(s)
      message.expects(:completed!).in_sequence(s)
      header.expects(:ack).in_sequence(s)
      assert_equal RC::OK, message.__send__(:process_internal, proc)
      assert_equal "1", @store.get(message.msg_id, :ack_count)
    end

  end

  class SimpleMessageTest < Minitest::Test
    def setup
      @store = DeduplicationStore.new
      @store.flushdb
      @store.expects(:redis).never
    end

    test "when processing a simple message, ack should precede calling the handler" do
      header = header_with_params({})
      message = Message.new("somequeue", header, 'foo', :attempts => 1, :store => @store)

      handler = mock("handler")
      s = sequence("s")
      handler.expects(:pre_process).with(message).in_sequence(s)
      header.expects(:ack).in_sequence(s)
      handler.expects(:call).in_sequence(s)
      assert_equal RC::OK, message.process(handler)
    end

    test "when processing a simple message, RC::AttemptsLimitReached should be returned if the handler crashes" do
      header = header_with_params({})
      message = Message.new("somequeue", header, 'foo', :attempts => 1, :store => @store)

      handler = mock("handler")
      s = sequence("s")
      handler.expects(:pre_process).with(message).in_sequence(s)
      header.expects(:ack).in_sequence(s)
      e = Exception.new("ohoh")
      handler.expects(:call).in_sequence(s).raises(e)
      handler.expects(:process_exception).with(e).in_sequence(s)
      handler.expects(:process_failure).with(RC::AttemptsLimitReached).in_sequence(s)
      assert_equal RC::AttemptsLimitReached, message.process(handler)
    end

  end

  class HandlerCrashTest < Minitest::Test
    def setup
      @store = DeduplicationStore.new
      @store.flushdb
    end

    test "a message should not be acked if the handler crashes and the exception limit has not been reached" do
      header = header_with_params({})
      message = Message.new("somequeue", header, 'foo', :delay => 42, :timeout => 10.seconds, :exceptions => 1, :store => @store)
      assert !message.attempts_limit_reached?
      assert !message.exceptions_limit_reached?
      assert !message.timed_out?

      proc = lambda {|*args| raise "crash"}
      message.stubs(:now).returns(10)
      message.expects(:completed!).never
      header.expects(:ack).never
      assert_equal RC::HandlerCrash, message.__send__(:process_internal, proc)
      assert !message.completed?
      assert_equal "1", @store.get(message.msg_id, :exceptions)
      assert_equal "0", @store.get(message.msg_id, :timeout)
      assert_equal "52", @store.get(message.msg_id, :delay)
    end

    test "a message should delete the mutex before resetting the timer if attempts and exception limits haven't been reached" do
      Message.stubs(:now).returns(9)
      header = header_with_params({})
      message = Message.new("somequeue", header, 'foo', :delay => 42, :timeout => 10.seconds, :exceptions => 1, :store => @store)
      assert !message.attempts_limit_reached?
      assert !message.exceptions_limit_reached?
      assert !@store.get(message.msg_id, :mutex)
      assert !message.timed_out?

      proc = lambda {|*args| raise "crash"}
      message.expects(:delete_mutex!)
      message.stubs(:now).returns(10)
      message.expects(:completed!).never
      header.expects(:ack).never
      assert_equal RC::HandlerCrash, message.__send__(:process_internal, proc)
    end

    test "a message should be acked if the handler crashes and the exception limit has been reached" do
      header = header_with_params({})
      message = Message.new("somequeue", header, 'foo', :timeout => 10.seconds, :attempts => 2, :store => @store)
      assert !message.attempts_limit_reached?
      assert !message.exceptions_limit_reached?
      assert !message.timed_out?
      assert !message.simple?

      proc = lambda {|*args| raise "crash"}
      s = sequence("s")
      message.expects(:completed!).once
      header.expects(:ack)
      assert_equal RC::ExceptionsLimitReached, message.__send__(:process_internal, proc)
    end

    class RegisteredException < StandardError; end

    test "a message should not be acked if the handler crashes and the exception has been registered" do
      header = header_with_params({})
      message = Message.new("somequeue", header, 'foo', :timeout => 10.seconds, :exceptions => 2,
                            :retry_on => [RegisteredException], :store => @store)
      assert !message.attempts_limit_reached?
      assert !message.exceptions_limit_reached?
      assert !message.timed_out?
      assert !message.simple?
      assert message.exception_accepted? # @exception yet nil, hence 'accepted'

      proc = lambda {|_| raise RegisteredException, "crash"}
      message.expects(:completed!).never
      header.expects(:ack).never
      assert_equal RC::HandlerCrash, message.__send__(:process_internal, proc)
    end

    class OtherException < StandardError; end

    test "a message should be acked if the handler crashes and the exception has not been registered" do
      header = header_with_params({})
      message = Message.new("somequeue", header, 'foo', :timeout => 10.seconds, :exceptions => 2,
                            :retry_on => [RegisteredException], :store => @store)
      assert !message.attempts_limit_reached?
      assert !message.exceptions_limit_reached?
      assert !message.timed_out?
      assert !message.simple?
      assert message.exception_accepted? # @exception yet nil, hence 'accepted'

      proc = lambda {|_| raise OtherException, "crash"}
      message.expects(:completed!).once
      header.expects(:ack)
      assert_equal RC::ExceptionNotAccepted, message.__send__(:process_internal, proc)
    end

    test "a message should be acked if the handler crashes and the attempts limit has been reached" do
      header = header_with_params({})
      message = Message.new("somequeue", header, 'foo', :timeout => 10.seconds, :attempts => 2, :store => @store)
      message.increment_execution_attempts!
      assert !message.attempts_limit_reached?
      assert !message.exceptions_limit_reached?
      assert !message.timed_out?

      proc = lambda {|*args| raise "crash"}
      message.expects(:completed!).once
      header.expects(:ack)
      assert_equal RC::AttemptsLimitReached, message.__send__(:process_internal, proc)
    end

  end

  class SeenMessageTest < Minitest::Test
    def setup
      @store = DeduplicationStore.new
      @store.flushdb
    end

    test "a message with a decoding error should not be processed at all, but it should be acked" do
      header = {}
      message = Message.new("somequeue", header, 'foo')
      assert message.exception

      proc = mock("proc")
      proc.expects(:call).never
      message.expects(:ack!)
      assert_equal RC::DecodingError, message.__send__(:process_internal, proc)
    end

    test "a message with a preprocessing error set should not be processed at all, but it should be acked" do
      header = header_with_params({})
      message = Message.new("somequeue", header, 'foo')
      message.instance_eval { @pre_exception = StandardError.new("shoo") }

      proc = mock("proc")
      proc.expects(:call).never
      message.expects(:ack!)
      assert_equal RC::PreprocessingError, message.__send__(:process_internal, proc)
    end

    test "a completed existing message should be just acked and not run the handler" do
      header = header_with_params({})
      message = Message.new("somequeue", header, 'foo', :attempts => 2, :store => @store)
      assert !message.key_exists?
      message.completed!
      assert message.completed?

      proc = mock("proc")
      header.expects(:ack)
      proc.expects(:call).never
      assert_equal RC::OK, message.__send__(:process_internal, proc)
    end

    test "an incomplete, delayed existing message should be processed later" do
      header = header_with_params({})
      message = Message.new("somequeue", header, 'foo', :delay => 10.seconds, :attempts => 2, :store => @store)
      assert !message.key_exists?
      assert !message.completed?
      message.set_delay!
      assert message.delayed?

      proc = mock("proc")
      header.expects(:ack).never
      proc.expects(:call).never
      assert_equal RC::Delayed, message.__send__(:process_internal, proc)
      assert message.delayed?
      assert !message.completed?
    end

    test "an incomplete, undelayed, not yet timed out, existing message should be processed later" do
      header = header_with_params({})
      message = Message.new("somequeue", header, 'foo', :timeout => 10.seconds, :attempts => 2, :store => @store)
      assert !message.key_exists?
      assert !message.completed?
      assert !message.delayed?
      message.set_timeout!
      assert !message.timed_out?

      proc = mock("proc")
      header.expects(:ack).never
      proc.expects(:call).never
      assert_equal RC::HandlerNotYetTimedOut, message.__send__(:process_internal, proc)
      assert !message.delayed?
      assert !message.completed?
      assert !message.timed_out?
    end

    test "an incomplete, undelayed, not yet timed out, existing message which has reached the handler execution attempts limit should be acked and not run the handler" do
      header = header_with_params({})
      message = Message.new("somequeue", header, 'foo', :attempts => 2, :store => @store)
      message.increment_execution_attempts!
      assert !message.key_exists?
      assert !message.completed?
      assert !message.delayed?
      message.timed_out!
      assert message.timed_out?

      assert !message.attempts_limit_reached?
      message.attempts_limit.times {message.increment_execution_attempts!}
      assert message.attempts_limit_reached?

      proc = mock("proc")
      header.expects(:ack)
      proc.expects(:call).never
      assert_equal RC::AttemptsLimitReached, message.send(:process_internal, proc)
    end

    test "an incomplete, undelayed, timed out, existing message which has reached the exceptions limit should be acked and not run the handler" do
      header = header_with_params({})
      message = Message.new("somequeue", header, 'foo', :attempts => 2, :store => @store)
      message.increment_execution_attempts!
      assert !message.key_exists?
      assert !message.completed?
      assert !message.delayed?
      message.timed_out!
      assert message.timed_out?
      assert !message.attempts_limit_reached?
      message.increment_exception_count!
      assert message.exceptions_limit_reached?

      proc = mock("proc")
      header.expects(:ack)
      proc.expects(:call).never
      assert_equal RC::ExceptionsLimitReached, message.send(:process_internal, proc)
    end

    test "an incomplete, undelayed, timed out, existing message should be processed again if the mutex can be aquired" do
      header = header_with_params({:redundant => true})
      message = Message.new("somequeue", header, 'foo', :store => @store)
      assert !message.key_exists?
      assert !message.completed?
      assert !message.delayed?
      message.timed_out!
      assert message.timed_out?
      assert !message.attempts_limit_reached?
      assert !message.exceptions_limit_reached?

      proc = mock("proc")
      s = sequence("s")
      message.expects(:set_timeout!).in_sequence(s)
      proc.expects(:call).in_sequence(s)
      header.expects(:ack).in_sequence(s)
      assert_equal RC::OK, message.__send__(:process_internal, proc)
      assert message.completed?
    end

    test "an incomplete, undelayed, timed out, existing message should not be processed again if the mutex cannot be aquired" do
      header = header_with_params({:redundant => true})
      message = Message.new("somequeue", header, 'foo', :store => @store)
      assert !message.key_exists?
      assert !message.completed?
      assert !message.delayed?
      message.timed_out!
      assert message.timed_out?
      assert !message.attempts_limit_reached?
      assert !message.exceptions_limit_reached?
      message.aquire_mutex!
      assert @store.exists(message.msg_id, :mutex)

      proc = mock("proc")
      proc.expects(:call).never
      header.expects(:ack).never
      assert_equal RC::MutexLocked, message.__send__(:process_internal, proc)
      assert !message.completed?
      assert !@store.exists(message.msg_id, :mutex)
    end

  end

  class ProcessingTest < Minitest::Test
    def setup
      @store = DeduplicationStore.new
      @store.flushdb
    end

    test "processing a message catches internal exceptions risen by process_internal and returns an internal error" do
      header = header_with_params({})
      message = Message.new("somequeue", header, 'foo', :store => @store)
      message.expects(:process_internal).raises(Exception.new("this is expected"))
      handler = Handler.new
      handler.expects(:process_exception).never
      handler.expects(:process_failure).never
      assert_equal RC::InternalError, message.process(1)
    end

    test "processing a message with a crashing processor calls the processors exception handler and returns an internal error" do
      header = header_with_params({})
      message = Message.new("somequeue", header, 'foo', :exceptions => 1, :store => @store)
      errback = lambda{|*args|}
      exception = Exception.new
      action = lambda{|*args| raise exception}
      handler = Handler.create(action, :errback => errback)
      handler.expects(:process_exception).with(exception).once
      handler.expects(:process_failure).never
      result = message.process(handler)
      assert_equal RC::HandlerCrash, result
      assert result.reject?
      assert !result.failure?
    end

    test "processing a message with a crashing processor calls the processors exception handler and failure handler if the attempts limit has been reached" do
      header = header_with_params({})
      header.expects(:ack)
      message = Message.new("somequeue", header, 'foo', :attempts => 2, :store => @store)
      message.increment_execution_attempts!
      errback = mock("errback")
      failback = mock("failback")
      exception = Exception.new
      action = lambda{|*args| raise exception}
      handler = Handler.create(action, :errback => errback, :failback => failback)
      errback.expects(:call).once
      failback.expects(:call).once
      result = message.process(handler)
      assert_equal RC::AttemptsLimitReached, result
      assert !result.reject?
      assert result.failure?
    end

    test "processing a message with a crashing processor calls the processors exception handler and failure handler if the exceptions limit has been reached" do
      header = header_with_params({})
      header.expects(:ack)
      message = Message.new("somequeue", header, 'foo', :attempts => 2, :store => @store)
      errback = mock("errback")
      failback = mock("failback")
      exception = Exception.new
      action = lambda{|*args| raise exception}
      handler = Handler.create(action, :errback => errback, :failback => failback)
      errback.expects(:call).once
      failback.expects(:call).once
      result = message.process(handler)
      assert_equal RC::ExceptionsLimitReached, result
      assert !result.reject?
      assert result.failure?
    end

  end

  class HandlerTimeoutTest < Minitest::Test
    def setup
      @store = DeduplicationStore.new
      @store.flushdb
    end

    test "a handler running longer than the specified timeout should be aborted (when given a float timeout number)" do
      header = header_with_params({})
      header.expects(:ack)
      message = Message.new("somequeue", header, 'foo', :timeout => 0.1, :attempts => 2, :store => @store)
      action = lambda{|*args| while true; end}
      handler = Handler.create(action)
      result = message.process(handler)
      assert_equal RC::ExceptionsLimitReached, result
    end

    test "a handler running longer than the specified timeout should be aborted (when using active_support seconds)" do
      header = header_with_params({})
      header.expects(:ack)
      message = Message.new("somequeue", header, 'foo', :timeout => 1.seconds, :attempts => 2, :store => @store)
      action = lambda{|*args| while true; end}
      handler = Handler.create(action)
      result = message.process(handler)
      assert_equal RC::ExceptionsLimitReached, result
    end

  end

  class MySQLFailoverTest < Minitest::Test
    require "active_record"

    def setup
      @store = DeduplicationStore.new
      @store.flushdb

      ActiveRecord::Base.establish_connection(
        adapter:  "mysql2",
        username: "root",
        encoding: "utf8",
        host: ENV['MYSQL_HOST'] || "127.0.0.1",
        port: ENV['MYSQL_PORT'] || 3306
      )
    end

    test "a handler that drops a MySQL query ensures the connection still works" do
      header = header_with_params({})
      header.expects(:ack)
      message = Message.new("somequeue", header, "foo", :timeout => 1.second, :attempts => 2, :store => @store)
      action = lambda do |*args|
        # the timeout should stop the query before it finishes.
        ActiveRecord::Base.connection.execute("select sleep(6);")
      end
      handler = Handler.create(action)
      result = message.process(handler)
      assert_equal RC::ExceptionsLimitReached, result

      # second message should process without problems
      second_header = header_with_params({})
      second_header.expects(:ack)
      second_message = Message.new("somequeue", second_header, "foo2", :timeout => 2.seconds, :attempts => 1, :store => @store)
      second_action = lambda do |*args|
        ActiveRecord::Base.connection.execute("select 1;")
      end
      second_handler = Handler.create(second_action)
      second_result = second_message.process(second_handler)
      assert_equal RC::OK, second_result
    end
  end

  class RoutingKeyTest < Minitest::Test
    test "returns the routing key" do
      header = header_with_params({})
      header.stubs(:routing_key).returns("foo")
      message = Message.new("somequeue", header, "")
      assert_equal "foo", message.routing_key
      assert_equal "foo", message.key # alias
    end

    test "returns the routing key for a dead lettered message" do
      header = header_with_params({})
      header.stubs(:routing_key).returns("bar")
      header.attributes.merge!(headers: {"x-death" => [{"routing-keys" => ["foo"]}]})

      message = Message.new("somequeue", header, "")
      assert_equal "foo", message.routing_key
      assert_equal "foo", message.key # alias
    end

  end
end<|MERGE_RESOLUTION|>--- conflicted
+++ resolved
@@ -138,18 +138,12 @@
       assert !message.expired?
       assert !message.redundant?
 
-<<<<<<< HEAD
-      message.process(lambda {|*args|})
+      message.process(@null_handler)
       keys = @store.keys(message.msg_id)
       status_key = keys.shift
       assert @store.redis.exists(status_key)
       assert @store.redis.ttl(status_key) <= @config.redis_status_key_expiry_interval
       keys.each do |key|
-=======
-      message.process(@null_handler)
-
-      @store.keys(message.msg_id).each do |key|
->>>>>>> 8a49a997
         assert !@store.redis.exists(key)
       end
     end
