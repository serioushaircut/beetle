# Generated by jeweler
# DO NOT EDIT THIS FILE DIRECTLY
# Instead, edit Jeweler::Tasks in Rakefile, and run the gemspec command
# -*- encoding: utf-8 -*-

Gem::Specification.new do |s|
  s.name = %q{beetle}
  s.version = "0.2"

  s.required_rubygems_version = Gem::Requirement.new(">= 0") if s.respond_to? :required_rubygems_version=
  s.authors = ["Stefan Kaes", "Pascal Friederich", "Ali Jelveh"]
<<<<<<< HEAD
  s.date = %q{2010-05-21}
=======
  s.date = %q{2010-05-29}
>>>>>>> 8db0a6dc
  s.description = %q{A highly available, reliable messaging infrastructure}
  s.email = %q{developers@xing.com}
  s.executables = ["redis_configuration_client", "redis_configuration_server"]
  s.extra_rdoc_files = [
    "README.rdoc",
     "TODO"
  ]
  s.files = [
    ".gitignore",
     "MIT-LICENSE",
     "README.rdoc",
     "REDIS_AUTO_FAILOVER.rdoc",
     "Rakefile",
     "TODO",
     "beetle.gemspec",
     "bin/redis_configuration_client",
     "bin/redis_configuration_server",
     "doc/redundant_queues.graffle",
     "etc/redis-master.conf",
     "etc/redis-slave.conf",
     "examples/README.rdoc",
     "examples/attempts.rb",
     "examples/handler_class.rb",
     "examples/handling_exceptions.rb",
     "examples/multiple_exchanges.rb",
     "examples/multiple_queues.rb",
     "examples/redis_failover.rb",
     "examples/redis_failover/failover_config_client.rb",
     "examples/redis_failover/failover_config_server.rb",
     "examples/redundant.rb",
     "examples/rpc.rb",
     "examples/simple.rb",
<<<<<<< HEAD
     "features/redis_auto_failover.feature",
     "features/step_definitions/redis_auto_failover_steps.rb",
     "features/support/env.rb",
     "features/support/redis.conf.erb",
     "features/support/redis_test_server.rb",
=======
>>>>>>> 8db0a6dc
     "ideas/simple_client.rb",
     "lib/beetle.rb",
     "lib/beetle/base.rb",
     "lib/beetle/client.rb",
     "lib/beetle/configuration.rb",
     "lib/beetle/deduplication_store.rb",
     "lib/beetle/handler.rb",
     "lib/beetle/message.rb",
     "lib/beetle/publisher.rb",
     "lib/beetle/r_c.rb",
     "lib/beetle/redis_configuration_client.rb",
     "lib/beetle/redis_configuration_server.rb",
     "lib/beetle/subscriber.rb",
     "script/start_rabbit",
     "test/beetle.yml",
     "test/beetle/base_test.rb",
     "test/beetle/client_test.rb",
     "test/beetle/deduplication_store_test.rb",
     "test/beetle/handler_test.rb",
     "test/beetle/message_test.rb",
     "test/beetle/publisher_test.rb",
     "test/beetle/r_c_test.rb",
     "test/beetle/redis_configuration_client_test.rb",
     "test/beetle/redis_configuration_server_test.rb",
     "test/beetle/subscriber_test.rb",
     "test/beetle_test.rb",
     "test/test_helper.rb",
     "tmp/master/.gitignore",
     "tmp/slave/.gitignore"
  ]
  s.homepage = %q{http://xing.github.com/beetle/}
  s.rdoc_options = ["--charset=UTF-8"]
  s.require_paths = ["lib"]
  s.rubygems_version = %q{1.3.6}
  s.summary = %q{High Availability AMQP Messaging with Redundant Queues}
  s.test_files = [
    "test/beetle/base_test.rb",
     "test/beetle/client_test.rb",
     "test/beetle/deduplication_store_test.rb",
     "test/beetle/handler_test.rb",
     "test/beetle/message_test.rb",
     "test/beetle/publisher_test.rb",
     "test/beetle/r_c_test.rb",
     "test/beetle/redis_configuration_client_test.rb",
     "test/beetle/redis_configuration_server_test.rb",
     "test/beetle/subscriber_test.rb",
     "test/beetle_test.rb",
     "test/test_helper.rb",
     "examples/attempts.rb",
     "examples/handler_class.rb",
     "examples/handling_exceptions.rb",
     "examples/multiple_exchanges.rb",
     "examples/multiple_queues.rb",
     "examples/redis_failover/failover_config_client.rb",
     "examples/redis_failover/failover_config_server.rb",
     "examples/redis_failover.rb",
     "examples/redundant.rb",
     "examples/rpc.rb",
     "examples/simple.rb"
  ]

  if s.respond_to? :specification_version then
    current_version = Gem::Specification::CURRENT_SPECIFICATION_VERSION
    s.specification_version = 3

    if Gem::Version.new(Gem::RubyGemsVersion) >= Gem::Version.new('1.2.0') then
      s.add_runtime_dependency(%q<uuid4r>, [">= 0.1.1"])
      s.add_runtime_dependency(%q<bunny>, [">= 0.6.0"])
      s.add_runtime_dependency(%q<redis>, [">= 1.0.7"])
      s.add_runtime_dependency(%q<amqp>, [">= 0.6.7"])
      s.add_runtime_dependency(%q<activesupport>, [">= 2.3.4"])
      s.add_runtime_dependency(%q<daemons>, [">= 1.0.10"])
      s.add_development_dependency(%q<mocha>, [">= 0"])
      s.add_development_dependency(%q<rcov>, [">= 0"])
      s.add_development_dependency(%q<cucumber>, [">= 0.7.2"])
    else
      s.add_dependency(%q<uuid4r>, [">= 0.1.1"])
      s.add_dependency(%q<bunny>, [">= 0.6.0"])
      s.add_dependency(%q<redis>, [">= 1.0.7"])
      s.add_dependency(%q<amqp>, [">= 0.6.7"])
      s.add_dependency(%q<activesupport>, [">= 2.3.4"])
      s.add_dependency(%q<daemons>, [">= 1.0.10"])
      s.add_dependency(%q<mocha>, [">= 0"])
      s.add_dependency(%q<rcov>, [">= 0"])
      s.add_dependency(%q<cucumber>, [">= 0.7.2"])
    end
  else
    s.add_dependency(%q<uuid4r>, [">= 0.1.1"])
    s.add_dependency(%q<bunny>, [">= 0.6.0"])
    s.add_dependency(%q<redis>, [">= 1.0.7"])
    s.add_dependency(%q<amqp>, [">= 0.6.7"])
    s.add_dependency(%q<activesupport>, [">= 2.3.4"])
    s.add_dependency(%q<daemons>, [">= 1.0.10"])
    s.add_dependency(%q<mocha>, [">= 0"])
    s.add_dependency(%q<rcov>, [">= 0"])
    s.add_dependency(%q<cucumber>, [">= 0.7.2"])
  end
end
<|MERGE_RESOLUTION|>--- conflicted
+++ resolved
@@ -9,11 +9,7 @@
 
   s.required_rubygems_version = Gem::Requirement.new(">= 0") if s.respond_to? :required_rubygems_version=
   s.authors = ["Stefan Kaes", "Pascal Friederich", "Ali Jelveh"]
-<<<<<<< HEAD
-  s.date = %q{2010-05-21}
-=======
   s.date = %q{2010-05-29}
->>>>>>> 8db0a6dc
   s.description = %q{A highly available, reliable messaging infrastructure}
   s.email = %q{developers@xing.com}
   s.executables = ["redis_configuration_client", "redis_configuration_server"]
@@ -46,14 +42,11 @@
      "examples/redundant.rb",
      "examples/rpc.rb",
      "examples/simple.rb",
-<<<<<<< HEAD
      "features/redis_auto_failover.feature",
      "features/step_definitions/redis_auto_failover_steps.rb",
      "features/support/env.rb",
      "features/support/redis.conf.erb",
      "features/support/redis_test_server.rb",
-=======
->>>>>>> 8db0a6dc
      "ideas/simple_client.rb",
      "lib/beetle.rb",
      "lib/beetle/base.rb",
